--- conflicted
+++ resolved
@@ -2,10 +2,6 @@
 title: 'ORACLE CERTIFIED PROFESSIONAL JAVA 17'
 date: 2024-11-24T15:14:39+10:00
 weight: 1
-<<<<<<< HEAD
 ---
 
 If you want to know, I passed the OCA Java 8 exam in 2024. I'm a Java and Kotlin Developer with 4 years of experience..
-=======
----
->>>>>>> 09254993
